[package]
name = "hylo-core"
version.workspace = true
edition.workspace = true
description = "Core protocol data types, math, and utilities."
license.workspace = true
homepage.workspace = true

[dependencies]
hylo-fix.workspace = true
anchor-lang.workspace = true
anchor-spl.workspace = true
pyth-solana-receiver-sdk.workspace = true
jupiter-amm-interface = { workspace = true, optional = true }
<<<<<<< HEAD
hylo-idl = { version = "0.2.0", path = "../hylo-idl", optional = true }
=======
hylo-idl = { workspace = true, optional = true }
>>>>>>> a25becd4
serde.workspace = true

[features]
default = []
offchain = ["dep:hylo-idl", "dep:jupiter-amm-interface"]

[dev-dependencies]
proptest.workspace = true
flaky_test.workspace = true<|MERGE_RESOLUTION|>--- conflicted
+++ resolved
@@ -12,11 +12,7 @@
 anchor-spl.workspace = true
 pyth-solana-receiver-sdk.workspace = true
 jupiter-amm-interface = { workspace = true, optional = true }
-<<<<<<< HEAD
-hylo-idl = { version = "0.2.0", path = "../hylo-idl", optional = true }
-=======
 hylo-idl = { workspace = true, optional = true }
->>>>>>> a25becd4
 serde.workspace = true
 
 [features]
