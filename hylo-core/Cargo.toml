--- conflicted
+++ resolved
@@ -12,12 +12,8 @@
 anchor-spl.workspace = true
 pyth-solana-receiver-sdk.workspace = true
 jupiter-amm-interface = { workspace = true, optional = true }
-<<<<<<< HEAD
-hylo-idl = { path = "../hylo-idl", optional = true }
-=======
 hylo-idl = { workspace = true, optional = true }
 serde.workspace = true
->>>>>>> 9311998b
 
 [features]
 default = []
