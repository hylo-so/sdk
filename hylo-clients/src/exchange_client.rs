use std::sync::Arc;

use anchor_client::solana_sdk::address_lookup_table::program::ID as LOOKUP_TABLE_PROGRAM;
use anchor_client::solana_sdk::pubkey::Pubkey;
use anchor_client::solana_sdk::signature::Keypair;
use anchor_client::Program;
use anchor_lang::system_program;
use anchor_spl::{associated_token, token};
use anyhow::Result;
use fix::prelude::*;
use hylo_idl::hylo_exchange::client::{accounts, args};
use hylo_idl::hylo_exchange::events::{
  ExchangeStats, MintLevercoinEventV2, MintStablecoinEventV2,
  RedeemLevercoinEventV2, RedeemStablecoinEventV2, SwapLeverToStableEventV1,
  SwapStableToLeverEventV1,
};
<<<<<<< HEAD
use hylo_idl::instructions::exchange;
use hylo_idl::pda::SOL_USD_PYTH_FEED;
use hylo_idl::tokens::{TokenMint, HYUSD, JITOSOL, XSOL};
use hylo_idl::{hylo_exchange, hylo_stability_pool, pda};
=======
use hylo_core::idl::tokens::{TokenMint, HYUSD, XSOL};
use hylo_core::idl::{ata, hylo_exchange, hylo_stability_pool, pda};
use hylo_core::pyth::SOL_USD_PYTH_FEED;
>>>>>>> a25becd4

use crate::program_client::{ProgramClient, VersionedTransactionData};
use crate::transaction::{
  BuildTransactionData, MintArgs, RedeemArgs, SimulatePrice, SwapArgs,
  TransactionSyntax,
};
use crate::util::{
  user_ata_instruction, EXCHANGE_LOOKUP_TABLE, LST, LST_REGISTRY_LOOKUP_TABLE,
};

/// Client for interacting with the Hylo Exchange program.
///
/// Provides functionality for minting/redeem/swap between hyUSD and xSOL and
/// LST collateral. Supports transaction execution and price simulation for
/// offchain quoting.
///
/// # Examples
///
/// ## Setup
/// ```rust,no_run
/// use hylo_clients::prelude::*;
///
/// # fn setup_client() -> Result<ExchangeClient> {
/// let client = ExchangeClient::new_random_keypair(
///   Cluster::Mainnet,
///   CommitmentConfig::confirmed(),
/// )?;
/// # Ok(client)
/// # }
/// ```
///
/// ## Transaction Execution
/// ```rust,no_run
/// use hylo_clients::prelude::*;
///
/// # async fn execute_transaction(client: ExchangeClient) -> Result<Signature> {
/// // Mint JITOSOL → hyUSD
/// let user = Pubkey::new_unique();
/// let signature = client.run_transaction::<JITOSOL, HYUSD>(MintArgs {
///   amount: UFix64::one(),
///   user,
///   slippage_config: None,
/// }).await?;
/// # Ok(signature)
/// # }
/// ```
///
/// ## Transaction Building
/// ```rust,no_run
/// use hylo_clients::prelude::*;
///
/// # async fn build_transaction(client: ExchangeClient) -> Result<()> {
/// let user = Pubkey::new_unique();
///
/// // Build transaction data without executing
/// let tx_data = client.build_transaction_data::<JITOSOL, HYUSD>(MintArgs {
///   amount: UFix64::new(50),
///   user,
///   slippage_config: None,
/// }).await?;
/// # Ok(())
/// # }
/// ```
///
/// ## Price Quote
/// ```rust,no_run
/// use hylo_clients::prelude::*;
///
/// # async fn simulate_price(client: ExchangeClient) -> Result<()> {
/// // Get price quote for 1 JITOSOL → hyUSD
/// let price = client.quote::<JITOSOL, HYUSD>().await?;
/// # Ok(())
/// # }
/// ```
pub struct ExchangeClient {
  program: Program<Arc<Keypair>>,
  keypair: Arc<Keypair>,
}

impl ProgramClient for ExchangeClient {
  const PROGRAM_ID: Pubkey = hylo_exchange::ID;

  fn build_client(
    program: Program<Arc<Keypair>>,
    keypair: Arc<Keypair>,
  ) -> ExchangeClient {
    ExchangeClient { program, keypair }
  }

  fn program(&self) -> &Program<Arc<Keypair>> {
    &self.program
  }

  fn keypair(&self) -> Arc<Keypair> {
    self.keypair.clone()
  }
}

impl ExchangeClient {
  /// Initializes the Hylo exchange protocol.
  ///
  /// # Errors
  /// - Failed to build transaction instructions
  pub fn initialize_protocol(
    &self,
    upgrade_authority: Pubkey,
    treasury: Pubkey,
    args: &args::InitializeProtocol,
  ) -> Result<VersionedTransactionData> {
    let instruction = exchange::initialize_protocol(
      upgrade_authority,
      treasury,
      args,
      self.program.payer(),
    );
    Ok(VersionedTransactionData::no_lookup(vec![instruction]))
  }

  /// Initializes hyUSD and xSOL token mints.
  ///
  /// # Errors
  /// - Failed to build transaction instructions
  pub fn initialize_mints(&self) -> Result<VersionedTransactionData> {
    let instruction = exchange::initialize_mints(self.program.payer());
    Ok(VersionedTransactionData::no_lookup(vec![instruction]))
  }

  /// Initializes the LST registry lookup table.
  ///
  /// # Errors
  /// - Failed to get current slot
  /// - Failed to build transaction instructions
  pub fn initialize_lst_registry(
    &self,
    slot: u64,
  ) -> Result<VersionedTransactionData> {
    let instruction =
      exchange::initialize_lst_registry(slot, self.program.payer());
    Ok(VersionedTransactionData::no_lookup(vec![instruction]))
  }

  /// Initializes LST price calculators in registry.
  ///
  /// # Errors
  /// - Failed to build transaction instructions
  pub fn initialize_lst_registry_calculators(
    &self,
    lst_registry: Pubkey,
  ) -> Result<VersionedTransactionData> {
    let instruction = exchange::initialize_lst_registry_calculators(
      lst_registry,
      self.program.payer(),
    );
    Ok(VersionedTransactionData::no_lookup(vec![instruction]))
  }

  /// Registers a new LST for mint/redeem.
  ///
  /// # Errors
  /// - Failed to build transaction instructions
  pub fn register_lst(
    &self,
    lst_mint: Pubkey,
    lst_stake_pool_state: Pubkey,
    sanctum_calculator_program: Pubkey,
    sanctum_calculator_state: Pubkey,
    stake_pool_program: Pubkey,
    stake_pool_program_data: Pubkey,
  ) -> Result<VersionedTransactionData> {
    let instruction = exchange::register_lst(
      lst_mint,
      lst_stake_pool_state,
      sanctum_calculator_program,
      sanctum_calculator_state,
      stake_pool_program,
      stake_pool_program_data,
      LST_REGISTRY_LOOKUP_TABLE,
      self.program.payer(),
    );
    Ok(VersionedTransactionData::no_lookup(vec![instruction]))
  }

  /// Builds transaction data for LST price oracle crank.
  ///
  /// # Errors
  /// - Failed to build transaction data
  pub async fn update_lst_prices(&self) -> Result<VersionedTransactionData> {
    let accounts = accounts::UpdateLstPrices {
      payer: self.program.payer(),
      hylo: *pda::HYLO,
      lst_registry: LST_REGISTRY_LOOKUP_TABLE,
      lut_program: LOOKUP_TABLE_PROGRAM,
      event_authority: *pda::EXCHANGE_EVENT_AUTH,
      program: hylo_exchange::ID,
    };
    let args = args::UpdateLstPrices {};
    let (remaining_accounts, registry_lut) = self.load_lst_registry().await?;
    let instructions = self
      .program
      .request()
      .accounts(accounts)
      .accounts(remaining_accounts)
      .args(args)
      .instructions()?;
    let exchange_lut = self.load_lookup_table(&EXCHANGE_LOOKUP_TABLE).await?;
    let lookup_tables = vec![registry_lut, exchange_lut];
    Ok(VersionedTransactionData::new(instructions, lookup_tables))
  }

  /// Builds transaction data for harvesting yield from LST vaults to stability
  /// pool.
  ///
  /// # Errors
  /// - Failed to build transaction data
  pub async fn harvest_yield(&self) -> Result<VersionedTransactionData> {
    let accounts = accounts::HarvestYield {
      payer: self.program.payer(),
      hylo: *pda::HYLO,
      stablecoin_mint: HYUSD::MINT,
      stablecoin_auth: *pda::HYUSD_AUTH,
      levercoin_mint: XSOL::MINT,
      levercoin_auth: *pda::XSOL_AUTH,
      stablecoin_pool: *pda::HYUSD_POOL,
      levercoin_pool: *pda::XSOL_POOL,
      pool_auth: *pda::POOL_AUTH,
      sol_usd_pyth_feed: SOL_USD_PYTH_FEED,
      hylo_stability_pool: hylo_stability_pool::ID,
      lst_registry: LST_REGISTRY_LOOKUP_TABLE,
      lut_program: LOOKUP_TABLE_PROGRAM,
      associated_token_program: associated_token::ID,
      token_program: token::ID,
      system_program: system_program::ID,
      event_authority: *pda::EXCHANGE_EVENT_AUTH,
      program: hylo_exchange::ID,
      stablecoin_fee_auth: pda::fee_auth(HYUSD::MINT),
      stablecoin_fee_vault: pda::fee_vault(HYUSD::MINT),
      levercoin_fee_auth: pda::fee_auth(XSOL::MINT),
      levercoin_fee_vault: pda::fee_vault(XSOL::MINT),
    };
    let args = args::HarvestYield {};
    let (remaining_accounts, registry_lut) = self.load_lst_registry().await?;
    let instructions = self
      .program
      .request()
      .accounts(accounts)
      .accounts(remaining_accounts)
      .args(args)
      .instructions()?;
    let exchange_lut = self.load_lookup_table(&EXCHANGE_LOOKUP_TABLE).await?;
    let lookup_tables = vec![registry_lut, exchange_lut];
    Ok(VersionedTransactionData::new(instructions, lookup_tables))
  }

  /// Gets exchange stats via RPC simulation.
  ///
  /// # Errors
  /// - Failed to simulate transaction
  /// - Failed to deserialize return data
  pub async fn get_stats(&self) -> Result<ExchangeStats> {
    let accounts = accounts::GetStats {
      hylo: *pda::HYLO,
      stablecoin_mint: HYUSD::MINT,
      levercoin_mint: XSOL::MINT,
      sol_usd_pyth_feed: SOL_USD_PYTH_FEED,
    };
    let args = args::GetStats {};
    let tx = self
      .program
      .request()
      .accounts(accounts)
      .args(args)
      .signed_transaction()
      .await?;
    let stats = self.simulate_transaction_return(tx.into()).await?;
    Ok(stats)
  }
}

#[async_trait::async_trait]
impl<OUT: LST> BuildTransactionData<HYUSD, OUT> for ExchangeClient {
  type Inputs = RedeemArgs;

  async fn build(
    &self,
    RedeemArgs {
      amount,
      user,
      slippage_config,
    }: RedeemArgs,
  ) -> Result<VersionedTransactionData> {
    let ata = user_ata_instruction(&user, &JITOSOL::MINT);
    let instruction = exchange::redeem_stablecoin(
      amount.bits,
      user,
<<<<<<< HEAD
      JITOSOL::MINT,
      slippage_config.map(Into::into),
    );
    let instructions = vec![ata, instruction];
=======
      hylo: *pda::HYLO,
      fee_auth: pda::fee_auth(OUT::MINT),
      vault_auth: pda::vault_auth(OUT::MINT),
      stablecoin_auth: *pda::HYUSD_AUTH,
      fee_vault: pda::fee_vault(OUT::MINT),
      lst_vault: pda::vault(OUT::MINT),
      lst_header: pda::lst_header(OUT::MINT),
      user_stablecoin_ata: pda::hyusd_ata(user),
      user_lst_ata: ata!(user, OUT::MINT),
      stablecoin_mint: HYUSD::MINT,
      lst_mint: OUT::MINT,
      sol_usd_pyth_feed: SOL_USD_PYTH_FEED,
      system_program: system_program::ID,
      token_program: token::ID,
      associated_token_program: associated_token::ID,
      event_authority: *pda::EXCHANGE_EVENT_AUTH,
      program: hylo_exchange::ID,
    };
    let args = args::RedeemStablecoin {
      amount_to_redeem: amount.bits,
      slippage_config: slippage_config.map(Into::into),
    };
    let ata = vec![user_ata_instruction(&user, &OUT::MINT)];
    let program = self
      .program
      .request()
      .accounts(accounts)
      .args(args)
      .instructions()?;
    let instructions = [ata, program].concat();
>>>>>>> a25becd4
    let lookup_tables = self
      .load_multiple_lookup_tables(&[
        EXCHANGE_LOOKUP_TABLE,
        LST_REGISTRY_LOOKUP_TABLE,
      ])
      .await?;
    Ok(VersionedTransactionData::new(instructions, lookup_tables))
  }
}

impl<OUT: LST> SimulatePrice<HYUSD, OUT> for ExchangeClient {
  type OutExp = N9;
  type Event = RedeemStablecoinEventV2;
  fn from_event(e: &Self::Event) -> Result<UFix64<N9>> {
    Ok(UFix64::new(e.collateral_withdrawn.bits))
  }
}

#[async_trait::async_trait]
impl<OUT: TokenMint + LST> BuildTransactionData<XSOL, OUT> for ExchangeClient {
  type Inputs = RedeemArgs;

  async fn build(
    &self,
    RedeemArgs {
      amount,
      user,
      slippage_config,
    }: RedeemArgs,
  ) -> Result<VersionedTransactionData> {
    let ata = user_ata_instruction(&user, &JITOSOL::MINT);
    let instruction = exchange::redeem_levercoin(
      amount.bits,
      user,
<<<<<<< HEAD
      JITOSOL::MINT,
      slippage_config.map(Into::into),
    );
    let instructions = vec![ata, instruction];
=======
      hylo: *pda::HYLO,
      fee_auth: pda::fee_auth(OUT::MINT),
      vault_auth: pda::vault_auth(OUT::MINT),
      levercoin_auth: *pda::XSOL_AUTH,
      fee_vault: pda::fee_vault(OUT::MINT),
      lst_vault: pda::vault(OUT::MINT),
      lst_header: pda::lst_header(OUT::MINT),
      user_levercoin_ata: pda::xsol_ata(user),
      user_lst_ata: ata!(user, OUT::MINT),
      levercoin_mint: XSOL::MINT,
      stablecoin_mint: HYUSD::MINT,
      lst_mint: OUT::MINT,
      sol_usd_pyth_feed: SOL_USD_PYTH_FEED,
      system_program: system_program::ID,
      token_program: token::ID,
      associated_token_program: associated_token::ID,
      event_authority: *pda::EXCHANGE_EVENT_AUTH,
      program: hylo_exchange::ID,
    };
    let args = args::RedeemLevercoin {
      amount_to_redeem: amount.bits,
      slippage_config: slippage_config.map(Into::into),
    };
    let ata = vec![user_ata_instruction(&user, &OUT::MINT)];
    let program = self
      .program
      .request()
      .accounts(accounts)
      .args(args)
      .instructions()?;
    let instructions = [ata, program].concat();
>>>>>>> a25becd4
    let lookup_tables = self
      .load_multiple_lookup_tables(&[
        EXCHANGE_LOOKUP_TABLE,
        LST_REGISTRY_LOOKUP_TABLE,
      ])
      .await?;
    Ok(VersionedTransactionData::new(instructions, lookup_tables))
  }
}

impl<OUT: LST> SimulatePrice<XSOL, OUT> for ExchangeClient {
  type OutExp = N9;
  type Event = RedeemLevercoinEventV2;
  fn from_event(e: &Self::Event) -> Result<UFix64<N9>> {
    Ok(UFix64::new(e.collateral_withdrawn.bits))
  }
}

#[async_trait::async_trait]
impl<IN: LST> BuildTransactionData<IN, HYUSD> for ExchangeClient {
  type Inputs = MintArgs;

  async fn build(
    &self,
    MintArgs {
      amount,
      user,
      slippage_config,
    }: MintArgs,
  ) -> Result<VersionedTransactionData> {
    let ata = user_ata_instruction(&user, &HYUSD::MINT);
    let instruction = exchange::mint_stablecoin(
      amount.bits,
      user,
<<<<<<< HEAD
      JITOSOL::MINT,
      slippage_config.map(Into::into),
    );
    let instructions = vec![ata, instruction];
=======
      hylo: *pda::HYLO,
      fee_auth: pda::fee_auth(IN::MINT),
      vault_auth: pda::vault_auth(IN::MINT),
      stablecoin_auth: *pda::HYUSD_AUTH,
      fee_vault: pda::fee_vault(IN::MINT),
      lst_vault: pda::vault(IN::MINT),
      lst_header: pda::lst_header(IN::MINT),
      user_lst_ata: ata!(user, IN::MINT),
      user_stablecoin_ata: pda::hyusd_ata(user),
      lst_mint: IN::MINT,
      stablecoin_mint: HYUSD::MINT,
      sol_usd_pyth_feed: SOL_USD_PYTH_FEED,
      token_program: token::ID,
      associated_token_program: associated_token::ID,
      system_program: system_program::ID,
      event_authority: *pda::EXCHANGE_EVENT_AUTH,
      program: hylo_exchange::ID,
    };
    let args = args::MintStablecoin {
      amount_lst_to_deposit: amount.bits,
      slippage_config: slippage_config.map(Into::into),
    };
    let ata = vec![user_ata_instruction(&user, &HYUSD::MINT)];
    let program = self
      .program
      .request()
      .accounts(accounts)
      .args(args)
      .instructions()?;
    let instructions = [ata, program].concat();
>>>>>>> a25becd4
    let lookup_tables = self
      .load_multiple_lookup_tables(&[
        EXCHANGE_LOOKUP_TABLE,
        LST_REGISTRY_LOOKUP_TABLE,
      ])
      .await?;
    Ok(VersionedTransactionData::new(instructions, lookup_tables))
  }
}

impl<IN: LST> SimulatePrice<IN, HYUSD> for ExchangeClient {
  type OutExp = N6;
  type Event = MintStablecoinEventV2;
  fn from_event(e: &Self::Event) -> Result<UFix64<N6>> {
    Ok(UFix64::new(e.minted.bits))
  }
}

#[async_trait::async_trait]
impl<IN: LST> BuildTransactionData<IN, XSOL> for ExchangeClient {
  type Inputs = MintArgs;

  async fn build(
    &self,
    MintArgs {
      amount,
      user,
      slippage_config,
    }: MintArgs,
  ) -> Result<VersionedTransactionData> {
    let ata = user_ata_instruction(&user, &XSOL::MINT);
    let instruction = exchange::mint_levercoin(
      amount.bits,
      user,
<<<<<<< HEAD
      JITOSOL::MINT,
      slippage_config.map(Into::into),
    );
    let instructions = vec![ata, instruction];
=======
      hylo: *pda::HYLO,
      fee_auth: pda::fee_auth(IN::MINT),
      vault_auth: pda::vault_auth(IN::MINT),
      levercoin_auth: *pda::XSOL_AUTH,
      fee_vault: pda::fee_vault(IN::MINT),
      lst_vault: pda::vault(IN::MINT),
      lst_header: pda::lst_header(IN::MINT),
      user_lst_ata: ata!(user, IN::MINT),
      user_levercoin_ata: pda::xsol_ata(user),
      lst_mint: IN::MINT,
      levercoin_mint: XSOL::MINT,
      stablecoin_mint: HYUSD::MINT,
      sol_usd_pyth_feed: SOL_USD_PYTH_FEED,
      token_program: token::ID,
      associated_token_program: associated_token::ID,
      system_program: system_program::ID,
      event_authority: *pda::EXCHANGE_EVENT_AUTH,
      program: hylo_exchange::ID,
    };
    let args = args::MintLevercoin {
      amount_lst_to_deposit: amount.bits,
      slippage_config: slippage_config.map(Into::into),
    };
    let ata = vec![user_ata_instruction(&user, &XSOL::MINT)];
    let program = self
      .program
      .request()
      .accounts(accounts)
      .args(args)
      .instructions()?;
    let instructions = [ata, program].concat();
>>>>>>> a25becd4
    let lookup_tables = self
      .load_multiple_lookup_tables(&[
        EXCHANGE_LOOKUP_TABLE,
        LST_REGISTRY_LOOKUP_TABLE,
      ])
      .await?;
    Ok(VersionedTransactionData::new(instructions, lookup_tables))
  }
}

impl<IN: LST> SimulatePrice<IN, XSOL> for ExchangeClient {
  type OutExp = N6;
  type Event = MintLevercoinEventV2;
  fn from_event(e: &Self::Event) -> Result<UFix64<N6>> {
    Ok(UFix64::new(e.minted.bits))
  }
}

#[async_trait::async_trait]
impl BuildTransactionData<HYUSD, XSOL> for ExchangeClient {
  type Inputs = SwapArgs;

  async fn build(
    &self,
    SwapArgs {
      amount,
      user,
      slippage_config,
    }: SwapArgs,
  ) -> Result<VersionedTransactionData> {
    let ata = user_ata_instruction(&user, &XSOL::MINT);
    let instruction = exchange::swap_stable_to_lever(
      amount.bits,
      user,
      slippage_config.map(Into::into),
    );
    let instructions = vec![ata, instruction];
    let lookup_tables =
      vec![self.load_lookup_table(&EXCHANGE_LOOKUP_TABLE).await?];
    Ok(VersionedTransactionData::new(instructions, lookup_tables))
  }
}

impl SimulatePrice<HYUSD, XSOL> for ExchangeClient {
  type OutExp = N6;
  type Event = SwapStableToLeverEventV1;
  fn from_event(e: &Self::Event) -> Result<UFix64<N6>> {
    Ok(UFix64::new(e.levercoin_minted.bits))
  }
}

#[async_trait::async_trait]
impl BuildTransactionData<XSOL, HYUSD> for ExchangeClient {
  type Inputs = SwapArgs;

  async fn build(
    &self,
    SwapArgs {
      amount,
      user,
      slippage_config,
    }: SwapArgs,
  ) -> Result<VersionedTransactionData> {
    let ata = user_ata_instruction(&user, &HYUSD::MINT);
    let instruction = exchange::swap_lever_to_stable(
      amount.bits,
      user,
      slippage_config.map(Into::into),
    );
    let instructions = vec![ata, instruction];
    let lookup_tables =
      vec![self.load_lookup_table(&EXCHANGE_LOOKUP_TABLE).await?];
    Ok(VersionedTransactionData::new(instructions, lookup_tables))
  }
}

impl SimulatePrice<XSOL, HYUSD> for ExchangeClient {
  type OutExp = N6;
  type Event = SwapLeverToStableEventV1;
  fn from_event(e: &Self::Event) -> Result<UFix64<N6>> {
    Ok(UFix64::new(e.stablecoin_minted_user.bits))
  }
}

#[async_trait::async_trait]
impl TransactionSyntax for ExchangeClient {}<|MERGE_RESOLUTION|>--- conflicted
+++ resolved
@@ -14,16 +14,13 @@
   RedeemLevercoinEventV2, RedeemStablecoinEventV2, SwapLeverToStableEventV1,
   SwapStableToLeverEventV1,
 };
-<<<<<<< HEAD
 use hylo_idl::instructions::exchange;
 use hylo_idl::pda::SOL_USD_PYTH_FEED;
 use hylo_idl::tokens::{TokenMint, HYUSD, JITOSOL, XSOL};
 use hylo_idl::{hylo_exchange, hylo_stability_pool, pda};
-=======
 use hylo_core::idl::tokens::{TokenMint, HYUSD, XSOL};
 use hylo_core::idl::{ata, hylo_exchange, hylo_stability_pool, pda};
 use hylo_core::pyth::SOL_USD_PYTH_FEED;
->>>>>>> a25becd4
 
 use crate::program_client::{ProgramClient, VersionedTransactionData};
 use crate::transaction::{
@@ -314,47 +311,14 @@
       slippage_config,
     }: RedeemArgs,
   ) -> Result<VersionedTransactionData> {
-    let ata = user_ata_instruction(&user, &JITOSOL::MINT);
+    let ata = user_ata_instruction(&user, &OUT::MINT);
     let instruction = exchange::redeem_stablecoin(
       amount.bits,
       user,
-<<<<<<< HEAD
-      JITOSOL::MINT,
+      OUT::MINT,
       slippage_config.map(Into::into),
     );
     let instructions = vec![ata, instruction];
-=======
-      hylo: *pda::HYLO,
-      fee_auth: pda::fee_auth(OUT::MINT),
-      vault_auth: pda::vault_auth(OUT::MINT),
-      stablecoin_auth: *pda::HYUSD_AUTH,
-      fee_vault: pda::fee_vault(OUT::MINT),
-      lst_vault: pda::vault(OUT::MINT),
-      lst_header: pda::lst_header(OUT::MINT),
-      user_stablecoin_ata: pda::hyusd_ata(user),
-      user_lst_ata: ata!(user, OUT::MINT),
-      stablecoin_mint: HYUSD::MINT,
-      lst_mint: OUT::MINT,
-      sol_usd_pyth_feed: SOL_USD_PYTH_FEED,
-      system_program: system_program::ID,
-      token_program: token::ID,
-      associated_token_program: associated_token::ID,
-      event_authority: *pda::EXCHANGE_EVENT_AUTH,
-      program: hylo_exchange::ID,
-    };
-    let args = args::RedeemStablecoin {
-      amount_to_redeem: amount.bits,
-      slippage_config: slippage_config.map(Into::into),
-    };
-    let ata = vec![user_ata_instruction(&user, &OUT::MINT)];
-    let program = self
-      .program
-      .request()
-      .accounts(accounts)
-      .args(args)
-      .instructions()?;
-    let instructions = [ata, program].concat();
->>>>>>> a25becd4
     let lookup_tables = self
       .load_multiple_lookup_tables(&[
         EXCHANGE_LOOKUP_TABLE,
@@ -385,48 +349,14 @@
       slippage_config,
     }: RedeemArgs,
   ) -> Result<VersionedTransactionData> {
-    let ata = user_ata_instruction(&user, &JITOSOL::MINT);
+    let ata = user_ata_instruction(&user, &OUT::MINT);
     let instruction = exchange::redeem_levercoin(
       amount.bits,
       user,
-<<<<<<< HEAD
-      JITOSOL::MINT,
+      OUT::MINT,
       slippage_config.map(Into::into),
     );
     let instructions = vec![ata, instruction];
-=======
-      hylo: *pda::HYLO,
-      fee_auth: pda::fee_auth(OUT::MINT),
-      vault_auth: pda::vault_auth(OUT::MINT),
-      levercoin_auth: *pda::XSOL_AUTH,
-      fee_vault: pda::fee_vault(OUT::MINT),
-      lst_vault: pda::vault(OUT::MINT),
-      lst_header: pda::lst_header(OUT::MINT),
-      user_levercoin_ata: pda::xsol_ata(user),
-      user_lst_ata: ata!(user, OUT::MINT),
-      levercoin_mint: XSOL::MINT,
-      stablecoin_mint: HYUSD::MINT,
-      lst_mint: OUT::MINT,
-      sol_usd_pyth_feed: SOL_USD_PYTH_FEED,
-      system_program: system_program::ID,
-      token_program: token::ID,
-      associated_token_program: associated_token::ID,
-      event_authority: *pda::EXCHANGE_EVENT_AUTH,
-      program: hylo_exchange::ID,
-    };
-    let args = args::RedeemLevercoin {
-      amount_to_redeem: amount.bits,
-      slippage_config: slippage_config.map(Into::into),
-    };
-    let ata = vec![user_ata_instruction(&user, &OUT::MINT)];
-    let program = self
-      .program
-      .request()
-      .accounts(accounts)
-      .args(args)
-      .instructions()?;
-    let instructions = [ata, program].concat();
->>>>>>> a25becd4
     let lookup_tables = self
       .load_multiple_lookup_tables(&[
         EXCHANGE_LOOKUP_TABLE,
@@ -461,43 +391,10 @@
     let instruction = exchange::mint_stablecoin(
       amount.bits,
       user,
-<<<<<<< HEAD
-      JITOSOL::MINT,
+      OUT::MINT,
       slippage_config.map(Into::into),
     );
     let instructions = vec![ata, instruction];
-=======
-      hylo: *pda::HYLO,
-      fee_auth: pda::fee_auth(IN::MINT),
-      vault_auth: pda::vault_auth(IN::MINT),
-      stablecoin_auth: *pda::HYUSD_AUTH,
-      fee_vault: pda::fee_vault(IN::MINT),
-      lst_vault: pda::vault(IN::MINT),
-      lst_header: pda::lst_header(IN::MINT),
-      user_lst_ata: ata!(user, IN::MINT),
-      user_stablecoin_ata: pda::hyusd_ata(user),
-      lst_mint: IN::MINT,
-      stablecoin_mint: HYUSD::MINT,
-      sol_usd_pyth_feed: SOL_USD_PYTH_FEED,
-      token_program: token::ID,
-      associated_token_program: associated_token::ID,
-      system_program: system_program::ID,
-      event_authority: *pda::EXCHANGE_EVENT_AUTH,
-      program: hylo_exchange::ID,
-    };
-    let args = args::MintStablecoin {
-      amount_lst_to_deposit: amount.bits,
-      slippage_config: slippage_config.map(Into::into),
-    };
-    let ata = vec![user_ata_instruction(&user, &HYUSD::MINT)];
-    let program = self
-      .program
-      .request()
-      .accounts(accounts)
-      .args(args)
-      .instructions()?;
-    let instructions = [ata, program].concat();
->>>>>>> a25becd4
     let lookup_tables = self
       .load_multiple_lookup_tables(&[
         EXCHANGE_LOOKUP_TABLE,
@@ -532,44 +429,10 @@
     let instruction = exchange::mint_levercoin(
       amount.bits,
       user,
-<<<<<<< HEAD
-      JITOSOL::MINT,
+      OUT::MINT,
       slippage_config.map(Into::into),
     );
     let instructions = vec![ata, instruction];
-=======
-      hylo: *pda::HYLO,
-      fee_auth: pda::fee_auth(IN::MINT),
-      vault_auth: pda::vault_auth(IN::MINT),
-      levercoin_auth: *pda::XSOL_AUTH,
-      fee_vault: pda::fee_vault(IN::MINT),
-      lst_vault: pda::vault(IN::MINT),
-      lst_header: pda::lst_header(IN::MINT),
-      user_lst_ata: ata!(user, IN::MINT),
-      user_levercoin_ata: pda::xsol_ata(user),
-      lst_mint: IN::MINT,
-      levercoin_mint: XSOL::MINT,
-      stablecoin_mint: HYUSD::MINT,
-      sol_usd_pyth_feed: SOL_USD_PYTH_FEED,
-      token_program: token::ID,
-      associated_token_program: associated_token::ID,
-      system_program: system_program::ID,
-      event_authority: *pda::EXCHANGE_EVENT_AUTH,
-      program: hylo_exchange::ID,
-    };
-    let args = args::MintLevercoin {
-      amount_lst_to_deposit: amount.bits,
-      slippage_config: slippage_config.map(Into::into),
-    };
-    let ata = vec![user_ata_instruction(&user, &XSOL::MINT)];
-    let program = self
-      .program
-      .request()
-      .accounts(accounts)
-      .args(args)
-      .instructions()?;
-    let instructions = [ata, program].concat();
->>>>>>> a25becd4
     let lookup_tables = self
       .load_multiple_lookup_tables(&[
         EXCHANGE_LOOKUP_TABLE,
