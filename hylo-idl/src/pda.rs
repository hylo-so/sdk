use std::sync::LazyLock;

use anchor_lang::prelude::Pubkey;
use anchor_lang::solana_program::pubkey;
use solana_address_lookup_table_interface::program as address_lookup_table;
use solana_loader_v3_interface::get_program_data_address;

use crate::tokens::{TokenMint, HYUSD, SHYUSD, XSOL};
use crate::{hylo_exchange, hylo_stability_pool};

macro_rules! lazy {
  ($x:expr) => {
    LazyLock::new(|| $x)
  };
}

macro_rules! pda {
  ($program_id:expr, $base:expr) => {
    Pubkey::find_program_address(&[$base.as_ref()], &$program_id).0
  };
  ($program_id:expr, $base:expr, $key:expr) => {
    Pubkey::find_program_address(&[$base.as_ref(), $key.as_ref()], &$program_id)
      .0
  };
}

#[macro_export]
macro_rules! ata {
  ($auth:expr, $mint:expr) => {
    anchor_spl::associated_token::get_associated_token_address(&$auth, &$mint)
  };
}

#[must_use]
pub fn metadata(mint: Pubkey) -> Pubkey {
  Pubkey::find_program_address(
    &[
      "metadata".as_ref(),
      mpl_token_metadata::ID.as_ref(),
      mint.as_ref(),
    ],
    &mpl_token_metadata::ID,
  )
  .0
}

#[must_use]
pub fn hyusd_ata(auth: Pubkey) -> Pubkey {
  ata!(&auth, &HYUSD::MINT)
}

#[must_use]
pub fn xsol_ata(auth: Pubkey) -> Pubkey {
  ata!(&auth, &XSOL::MINT)
}

#[must_use]
pub fn shyusd_ata(auth: Pubkey) -> Pubkey {
  ata!(&auth, &SHYUSD::MINT)
}

#[must_use]
pub fn vault(mint: Pubkey) -> Pubkey {
  ata!(&vault_auth(mint), &mint)
}

#[must_use]
pub fn vault_auth(mint: Pubkey) -> Pubkey {
  pda!(
    hylo_exchange::ID,
    hylo_exchange::constants::VAULT_AUTH,
    mint
  )
<<<<<<< HEAD
=======
}

#[must_use]
pub fn new_lst_registry(slot: u64) -> Pubkey {
  Pubkey::find_program_address(
    &[LST_REGISTRY_AUTH.as_ref(), &slot.to_le_bytes()],
    &address_lookup_table::ID,
  )
  .0
>>>>>>> 9311998b
}

#[must_use]
pub fn lst_header(mint: Pubkey) -> Pubkey {
  pda!(
    hylo_exchange::ID,
    hylo_exchange::constants::LST_HEADER,
    mint
  )
}

#[must_use]
pub fn fee_vault(mint: Pubkey) -> Pubkey {
  ata!(&fee_auth(mint), &mint)
}

#[must_use]
pub fn fee_auth(mint: Pubkey) -> Pubkey {
  pda!(hylo_exchange::ID, hylo_exchange::constants::FEE_AUTH, mint)
}

pub static HYLO: LazyLock<Pubkey> =
  lazy!(pda!(hylo_exchange::ID, hylo_exchange::constants::HYLO));

pub static HYUSD_AUTH: LazyLock<Pubkey> = lazy!(pda!(
  hylo_exchange::ID,
  hylo_exchange::constants::MINT_AUTH,
  HYUSD::MINT
));

pub static XSOL_AUTH: LazyLock<Pubkey> = lazy!(pda!(
  hylo_exchange::ID,
  hylo_exchange::constants::MINT_AUTH,
  XSOL::MINT
));

pub static LST_REGISTRY_AUTH: LazyLock<Pubkey> = lazy!(pda!(
  hylo_exchange::ID,
  hylo_exchange::constants::LST_REGISTRY_AUTH
));

pub static EXCHANGE_EVENT_AUTH: LazyLock<Pubkey> =
  lazy!(pda!(hylo_exchange::ID, "__event_authority"));

pub static STABILITY_POOL_EVENT_AUTH: LazyLock<Pubkey> =
  lazy!(pda!(hylo_stability_pool::ID, "__event_authority"));

pub static POOL_CONFIG: LazyLock<Pubkey> = lazy!(pda!(
  hylo_stability_pool::ID,
  hylo_stability_pool::constants::POOL_CONFIG
));

pub static SHYUSD_AUTH: LazyLock<Pubkey> = lazy!(pda!(
  hylo_stability_pool::ID,
  hylo_exchange::constants::MINT_AUTH,
  SHYUSD::MINT
));

pub static POOL_AUTH: LazyLock<Pubkey> = lazy!(pda!(
  hylo_stability_pool::ID,
  hylo_stability_pool::constants::POOL_AUTH
));

pub static HYUSD_POOL: LazyLock<Pubkey> = lazy!(ata!(POOL_AUTH, HYUSD::MINT));

pub static XSOL_POOL: LazyLock<Pubkey> = lazy!(ata!(POOL_AUTH, XSOL::MINT));

pub static STABILITY_POOL_PROGRAM_DATA: LazyLock<Pubkey> =
<<<<<<< HEAD
  lazy!(pda!(bpf_loader::ID, hylo_stability_pool::ID));

pub static EXCHANGE_PROGRAM_DATA: LazyLock<Pubkey> =
  lazy!(pda!(bpf_loader::ID, hylo_exchange::ID));
=======
  lazy!(get_program_data_address(&hylo_stability_pool::ID));

pub static EXCHANGE_PROGRAM_DATA: LazyLock<Pubkey> =
  lazy!(get_program_data_address(&hylo_exchange::ID));

pub const SOL_USD_PYTH_FEED: Pubkey =
  pubkey!("7UVimffxr9ow1uXYxsr4LHAcV58mLzhmwaeKvJ1pjLiE");
>>>>>>> 9311998b
<|MERGE_RESOLUTION|>--- conflicted
+++ resolved
@@ -71,8 +71,6 @@
     hylo_exchange::constants::VAULT_AUTH,
     mint
   )
-<<<<<<< HEAD
-=======
 }
 
 #[must_use]
@@ -82,7 +80,6 @@
     &address_lookup_table::ID,
   )
   .0
->>>>>>> 9311998b
 }
 
 #[must_use]
@@ -151,17 +148,10 @@
 pub static XSOL_POOL: LazyLock<Pubkey> = lazy!(ata!(POOL_AUTH, XSOL::MINT));
 
 pub static STABILITY_POOL_PROGRAM_DATA: LazyLock<Pubkey> =
-<<<<<<< HEAD
-  lazy!(pda!(bpf_loader::ID, hylo_stability_pool::ID));
-
-pub static EXCHANGE_PROGRAM_DATA: LazyLock<Pubkey> =
-  lazy!(pda!(bpf_loader::ID, hylo_exchange::ID));
-=======
   lazy!(get_program_data_address(&hylo_stability_pool::ID));
 
 pub static EXCHANGE_PROGRAM_DATA: LazyLock<Pubkey> =
   lazy!(get_program_data_address(&hylo_exchange::ID));
 
 pub const SOL_USD_PYTH_FEED: Pubkey =
-  pubkey!("7UVimffxr9ow1uXYxsr4LHAcV58mLzhmwaeKvJ1pjLiE");
->>>>>>> 9311998b
+  pubkey!("7UVimffxr9ow1uXYxsr4LHAcV58mLzhmwaeKvJ1pjLiE");