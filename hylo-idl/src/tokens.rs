--- conflicted
+++ resolved
@@ -37,24 +37,7 @@
   const MINT: Pubkey = pubkey!("HnnGv3HrSqjRpgdFmx7vQGjntNEoex1SU4e9Lxcxuihz");
 }
 
-<<<<<<< HEAD
 try_from_pubkey!(SHYUSD);
-=======
-pub struct XSOL;
-
-impl TokenMint for XSOL {
-  const MINT: Pubkey = pubkey!("4sWNB8zGWHkh6UnmwiEtzNxL4XrN7uK9tosbESbJFfVs");
-}
->>>>>>> 9311998b
-
-pub struct JITOSOL;
-
-impl TokenMint for JITOSOL {
-  const MINT: Pubkey = pubkey!("J1toso1uCk3RLmjorhTtrVwY9HJ7X8V9yYac6Y7kGCPn");
-}
-
-<<<<<<< HEAD
-try_from_pubkey!(JITOSOL);
 
 pub struct XSOL;
 
@@ -63,10 +46,19 @@
 }
 
 try_from_pubkey!(XSOL);
-=======
+
+pub struct JITOSOL;
+
+impl TokenMint for JITOSOL {
+  const MINT: Pubkey = pubkey!("J1toso1uCk3RLmjorhTtrVwY9HJ7X8V9yYac6Y7kGCPn");
+}
+
+try_from_pubkey!(JITOSOL);
+
 pub struct HYLOSOL;
 
 impl TokenMint for HYLOSOL {
   const MINT: Pubkey = pubkey!("hy1oXYgrBW6PVcJ4s6s2FKavRdwgWTXdfE69AxT7kPT");
 }
->>>>>>> 9311998b
+
+try_from_pubkey!(HYLOSOL);