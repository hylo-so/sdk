[workspace]
members = [
  "hylo-clients",
  "hylo-core", "hylo-idl", "hylo-jupiter",
]
resolver = "2"

[workspace.package]
version = "0.2.0"
edition = "2021"
license = "MPL-2.0"
homepage = "https://hylo.so"

[workspace.dependencies]
anyhow = "1.0.98"
anchor-client = { version = "=0.31.1", features = ["async"] }
anchor-spl = "=0.31.1"
anchor-lang = "=0.31.1"
flaky_test = "0.2.2"
<<<<<<< HEAD
hylo-fix = "0.4.1"
pyth-solana-receiver-sdk = "1.0.1"
=======
hylo-fix = "0.4.2"
pyth-solana-receiver-sdk = "=1.0.1"
>>>>>>> 9311998b
base64 = "0.22.1"
serde_json = "1.0.140"
tokio = "1.36.0"
async-trait = "0.1.88"
futures = "0.3.31"
itertools = "0.14.0"
jupiter-amm-interface = { git = "https://github.com/hylo-so/jupiter-amm-interface", rev = "cf6181f" }
proptest = "1.5.0"
rust_decimal = "1.37.2"
bincode = "1.3.3"
<<<<<<< HEAD
paste = "1.0.15"
solana-transaction-status-client-types = "2.3.9"
borsh = "1.5.7"
=======
solana-transaction-status-client-types = "=2.3.13"
serde = "1.0.225"
mpl-token-metadata = "5.1.1"
solana-address-lookup-table-interface = "=2.2.2"
solana-loader-v3-interface = "5.0.0"
hylo-core = { version = "0.2.0", path = "hylo-core" }
hylo-idl = { version = "0.2.0", path = "hylo-idl" }
hylo-clients = { version = "0.2.0", path = "hylo-clients" }
hylo-jupiter = { version = "0.2.0", path = "hylo-jupiter" }
>>>>>>> 9311998b
<|MERGE_RESOLUTION|>--- conflicted
+++ resolved
@@ -17,13 +17,8 @@
 anchor-spl = "=0.31.1"
 anchor-lang = "=0.31.1"
 flaky_test = "0.2.2"
-<<<<<<< HEAD
-hylo-fix = "0.4.1"
-pyth-solana-receiver-sdk = "1.0.1"
-=======
 hylo-fix = "0.4.2"
 pyth-solana-receiver-sdk = "=1.0.1"
->>>>>>> 9311998b
 base64 = "0.22.1"
 serde_json = "1.0.140"
 tokio = "1.36.0"
@@ -34,11 +29,8 @@
 proptest = "1.5.0"
 rust_decimal = "1.37.2"
 bincode = "1.3.3"
-<<<<<<< HEAD
 paste = "1.0.15"
-solana-transaction-status-client-types = "2.3.9"
 borsh = "1.5.7"
-=======
 solana-transaction-status-client-types = "=2.3.13"
 serde = "1.0.225"
 mpl-token-metadata = "5.1.1"
@@ -47,5 +39,4 @@
 hylo-core = { version = "0.2.0", path = "hylo-core" }
 hylo-idl = { version = "0.2.0", path = "hylo-idl" }
 hylo-clients = { version = "0.2.0", path = "hylo-clients" }
-hylo-jupiter = { version = "0.2.0", path = "hylo-jupiter" }
->>>>>>> 9311998b
+hylo-jupiter = { version = "0.2.0", path = "hylo-jupiter" }